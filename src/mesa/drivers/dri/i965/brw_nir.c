--- conflicted
+++ resolved
@@ -80,9 +80,6 @@
    struct gl_context *ctx = &brw->ctx;
    const nir_shader_compiler_options *options =
       ctx->Const.ShaderCompilerOptions[stage].NirOptions;
-   static const nir_lower_tex_options tex_options = {
-      .lower_txp = ~0,
-   };
    struct gl_shader *shader = shader_prog ? shader_prog->_LinkedShaders[stage] : NULL;
    nir_shader *nir;
 
@@ -95,7 +92,6 @@
    }
    nir_validate_shader(nir);
 
-<<<<<<< HEAD
    brw_process_nir(nir, brw->intelScreen->devinfo, shader_prog, stage, is_scalar);
 
    static GLuint msg_id = 0;
@@ -116,12 +112,14 @@
                 gl_shader_stage stage, bool is_scalar)
 {
    bool debug_enabled = INTEL_DEBUG & intel_debug_flag_for_shader_stage(stage);
-=======
+   static const nir_lower_tex_options tex_options = {
+      .lower_txp = ~0,
+   };
+
    if (stage == MESA_SHADER_GEOMETRY) {
       nir_lower_gs_intrinsics(nir);
       nir_validate_shader(nir);
    }
->>>>>>> cb758b89
 
    nir_lower_global_vars_to_local(nir);
    nir_validate_shader(nir);
